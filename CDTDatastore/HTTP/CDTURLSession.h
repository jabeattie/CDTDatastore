//
//  CDTURLSession.h
//
//  Created by Rhys Short.
//  Copyright (c) 2015 IBM Corp.
//
//  Licensed under the Apache License, Version 2.0 (the "License"); you may not use this file
//  except in compliance with the License. You may obtain a copy of the License at
//    http://www.apache.org/licenses/LICENSE-2.0
//  Unless required by applicable law or agreed to in writing, software distributed under the
//  License is distributed on an "AS IS" BASIS, WITHOUT WARRANTIES OR CONDITIONS OF ANY KIND,
//  either express or implied. See the License for the specific language governing permissions
//  and limitations under the License.

#import <Foundation/Foundation.h>
#import "CDTURLSessionTask.h"
#import "CDTMacros.h"
#import "CDTNSURLSessionConfigurationDelegate.h"

@class CDTHTTPInterceptorContext;

/**
 Façade class to NSURLSession, makes completion handlers run on
 the thread which created the object.
 */

NS_ASSUME_NONNULL_BEGIN

@interface CDTURLSession : NSObject <NSURLSessionDataDelegate>

/**
 * Initalises a CDTURLSession without a delegate and an empty array of interceptors. Calling this 
 * method will result in completionHandlers being called on the thread which called this method.
 **/
- (instancetype)init;

/**
 * Initalise a CDTURLSession.
 *
 * @param thread the thread which callbacks should be run on.
 * @param requestInterceptors array of interceptors that should be run before each request is made.
 * @param sessionConfigDelegate the delegate used to customise the NSURLSessionConfiguration.
 **/
- (instancetype)initWithCallbackThread:(NSThread *)thread
                   requestInterceptors:(nullable NSArray *)requestInterceptors
                 sessionConfigDelegate:(nullable NSObject<CDTNSURLSessionConfigurationDelegate> *)
                                           sessionConfigDelegate NS_DESIGNATED_INITIALIZER;

/**
 * Performs a data task for a request.
 * 
 * @param request The request to make
 * @param taskDelegate The CDTURLSessionTaskDelegate to invoke to handle responses to the request.
 *
 * @return returns a task to used the make the request. `resume` needs to be called
 * in order for the task to start making the request.
 */
- (CDTURLSessionTask *)dataTaskWithRequest:(NSURLRequest *)request
                              taskDelegate:
                                  (nullable NSObject<CDTURLSessionTaskDelegate> *)taskDelegate;

/**
 * Creates a NSURLSessionDataTask for the given request and associates the given CDTURLSessionTask
 * with it.
 *
 * @param request The request to make
 * @param task The CDTURLSessionTask to be associated with the returned NSURLSessionDataTask.
 *
 * @return returns an NSURLSessionDataTask.
 */
- (NSURLSessionDataTask *)createDataTaskWithRequest:(NSURLRequest *)request
                                 associatedWithTask:(CDTURLSessionTask *)task;

/**
 * Disassociates an NSURLSessionDataTask from any CDTURLSessionTask it was previously associated
 * with via a call to NSURLSessionDataTask:createDataTaskWithRequest:associatedWithTask:
 * The given task is also cancelled since once it is disassociated from the CDTURLSessionTask any
 * response will not be processed.
 *
 * @param task The NSURLSessionDataTask to be disassociated from any CDTURLSessionTask.
 */
- (void)disassociateTask:(NSURLSessionDataTask *)task;

@end

<<<<<<< HEAD
NS_ASSUME_NONNULL_END
=======
- (void) waitForFreeSlot;

@end
>>>>>>> f36c27e2
<|MERGE_RESOLUTION|>--- conflicted
+++ resolved
@@ -81,12 +81,8 @@
  */
 - (void)disassociateTask:(NSURLSessionDataTask *)task;
 
-@end
-
-<<<<<<< HEAD
-NS_ASSUME_NONNULL_END
-=======
 - (void) waitForFreeSlot;
 
 @end
->>>>>>> f36c27e2
+
+NS_ASSUME_NONNULL_END